import 'package:boilerplate/presentation/pages/auth/register/register.dart';
import 'package:boilerplate/presentation/pages/auth/unauthorized/unauthorized.dart';
import 'package:boilerplate/presentation/pages/comick_detail/comick_detail.dart';
import 'package:boilerplate/presentation/pages/comic/reader.dart';
import 'package:boilerplate/presentation/pages/home/home.dart';
import 'package:boilerplate/presentation/pages/auth/login/login.dart';
import 'package:boilerplate/presentation/pages/users/list.dart';
import 'package:boilerplate/presentation/pages/profile/profile.dart';
import 'package:boilerplate/presentation/pages/sandbox/sandbox_page.dart';
import 'package:flutter/material.dart';
import 'package:go_router/go_router.dart';

class RoutePaths {
  static const String login = '/login';
  static const String register = '/register';
  static const String home = '/home';
  static const String sandbox = '/sandbox';
  static const String profile = '/profile';
  static const String unauthorized = '/unauthorized';
  static const String mylist = '/my-list';
  static const String comicDetail = '/comicDetail/:comicId';
  static const String comicContent = '/comic-content';
}

class RouteParams {
  final Map<String, String> pathParams;
  final Map<String, String> queryParams;
  final Object? extra;

  const RouteParams({
    this.pathParams = const {},
    this.queryParams = const {},
    this.extra,
  });
}

class RouteConfig {
  final String path;
  final String? name;
  final Widget Function(BuildContext context, RouteParams params) builder;
  final List<String> allowedRoles;
  final bool requiresAuth;
  final bool requiresAdmin;
  final bool fullscreenDialog;
  final bool isShell;
  final Widget Function(BuildContext, GoRouterState, Widget)? shellBuilder;
  final List<RouteConfig>? children;

  const RouteConfig({
    required this.path,
    this.name,
    required this.builder,
    this.allowedRoles = const [],
    this.requiresAuth = false,
    this.requiresAdmin = false,
    this.fullscreenDialog = false,
    this.isShell = false,
    this.shellBuilder,
    this.children,
  });
}

class RoutesConfig {
  static final List<RouteConfig> publicRoutes = [
    RouteConfig(
      path: RoutePaths.sandbox,
      name: 'sandbox',
      builder: (context, params) => const SandboxScreen(),
      requiresAuth: true,
    ),
    RouteConfig(
      path: RoutePaths.login,
      name: 'login',
      builder: (context, params) => const LoginScreen(),
    ),
    RouteConfig(
      path: RoutePaths.register,
      name: 'register',
      builder: (context, params) => const RegisterScreen(),
    ),
    RouteConfig(
      path: RoutePaths.unauthorized,
      name: 'unauthorized',
      builder: (context, params) => const UnauthorizedScreen(),
    ),
    RouteConfig(
      path: RoutePaths.profile,
      name: 'profile',
      builder: (context, params) => const ProfileSettingsScreen(),
    ),
    RouteConfig(
      path: RoutePaths.comicDetail,
      name: 'comicDetail',
      builder: (context, params) {
        final comicId = params.pathParams['comicId'] ?? '1';
        return ComicDetailScreen(comicId: comicId);
      },
    ),
  ];

  static final List<RouteConfig> authenticatedRoutes = [
    RouteConfig(
<<<<<<< HEAD
        path: RoutePaths.home,
        name: 'home',
        builder: (context, params) => const HomeScreen(),
        requiresAuth: true
    ),
    RouteConfig(
        path: RoutePaths.mylist,
        name: 'my-list',
        builder: (context, params) => const MylistScreen(),
        requiresAuth: true
    ),
    RouteConfig(
        path: RoutePaths.comicContent,
        name: 'comic-content/:hid',
        builder: (context, params) {
          final hid = params.pathParams['hid'];
          return ReaderScreen(hid: hid);
        },
        requiresAuth: true
=======
      path: RoutePaths.home,
      name: 'home',
      builder: (context, params) => const HomeScreen(),
>>>>>>> 4adebc12
    ),
    RouteConfig(
        path: RoutePaths.comicContent,
        name: 'comic-content',
        builder: (context, params) => const ReaderScreen()),
  ];

  static List<RouteConfig> get allRoutes => [
        ...publicRoutes,
        ...authenticatedRoutes,
        // ...adminRoutes,
      ];
}<|MERGE_RESOLUTION|>--- conflicted
+++ resolved
@@ -100,7 +100,6 @@
 
   static final List<RouteConfig> authenticatedRoutes = [
     RouteConfig(
-<<<<<<< HEAD
         path: RoutePaths.home,
         name: 'home',
         builder: (context, params) => const HomeScreen(),
@@ -120,16 +119,12 @@
           return ReaderScreen(hid: hid);
         },
         requiresAuth: true
-=======
-      path: RoutePaths.home,
-      name: 'home',
-      builder: (context, params) => const HomeScreen(),
->>>>>>> 4adebc12
     ),
     RouteConfig(
         path: RoutePaths.comicContent,
         name: 'comic-content',
-        builder: (context, params) => const ReaderScreen()),
+        builder: (context, params) => const ReaderScreen()
+    ),
   ];
 
   static List<RouteConfig> get allRoutes => [
