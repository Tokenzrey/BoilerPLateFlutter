import 'package:boilerplate/presentation/pages/auth/register/register.dart';
import 'package:boilerplate/presentation/pages/auth/unauthorized/unauthorized.dart';
import 'package:boilerplate/presentation/pages/home/home.dart';
import 'package:boilerplate/presentation/pages/auth/login/login.dart';
import 'package:boilerplate/presentation/pages/sandbox/sandbox_page.dart';
import 'package:boilerplate/presentation/pages/users/profile/profile.dart';
import 'package:flutter/material.dart';
import 'package:go_router/go_router.dart';

class RoutePaths {
  static const String login = '/login';
  static const String register = '/register';
  static const String home = '/home';
  static const String sandbox = '/sandbox';
  static const String profile = '/profile';
  static const String unauthorized = '/unauthorized';
}

class RouteParams {
  final Map<String, String> pathParams;
  final Map<String, String> queryParams;
  final Object? extra;

  const RouteParams({
    this.pathParams = const {},
    this.queryParams = const {},
    this.extra,
  });
}

class RouteConfig {
  final String path;
  final String? name;
  final Widget Function(BuildContext context, RouteParams params) builder;
  final List<String> allowedRoles;
  final bool requiresAuth;
  final bool requiresAdmin;
  final bool fullscreenDialog;
  final bool isShell;
  final Widget Function(BuildContext, GoRouterState, Widget)? shellBuilder;
  final List<RouteConfig>? children;

  const RouteConfig({
    required this.path,
    this.name,
    required this.builder,
    this.allowedRoles = const [],
    this.requiresAuth = false,
    this.requiresAdmin = false,
    this.fullscreenDialog = false,
    this.isShell = false,
    this.shellBuilder,
    this.children,
  });
}

class RoutesConfig {
  static final List<RouteConfig> publicRoutes = [
    RouteConfig(
      path: RoutePaths.sandbox,
      name: 'sandbox',
      builder: (context, params) => const SandboxScreen(),
      requiresAuth: true,
    ),
    RouteConfig(
      path: RoutePaths.login,
      name: 'login',
      builder: (context, params) => const LoginScreen(),
    ),
    RouteConfig(
      path: RoutePaths.register,
      name: 'register',
      builder: (context, params) => const RegisterScreen(),
    ),
    RouteConfig(
      path: RoutePaths.unauthorized,
      name: 'unauthorized',
      builder: (context, params) => const UnauthorizedScreen(),
    ),
<<<<<<< HEAD
    RouteConfig(
      path: RoutePaths.showcasePagination,
      name: 'showcase-pagination',
      builder: (context, params) => const PaginationShowcasePage(),
    ),
    RouteConfig(
        path: RoutePaths.profile,
        name: 'profile',
        builder: (context, params) => const ProfileScreen(),
    )
=======
>>>>>>> 22d10e98
  ];

  static final List<RouteConfig> authenticatedRoutes = [
    RouteConfig(
      path: RoutePaths.home,
      name: 'home',
      builder: (context, params) => const HomeScreen(),
      requiresAuth: true,
    ),
    // RouteConfig(
    //   path: RoutePaths.profile,
    //   name: 'profile',
    //   builder: (context, params) => const ProfileScreen(),
    //   requiresAuth: true,
    // ),
  ];

  static List<RouteConfig> get allRoutes => [
        ...publicRoutes,
        ...authenticatedRoutes,
        // ...adminRoutes,
      ];
}<|MERGE_RESOLUTION|>--- conflicted
+++ resolved
@@ -77,19 +77,6 @@
       name: 'unauthorized',
       builder: (context, params) => const UnauthorizedScreen(),
     ),
-<<<<<<< HEAD
-    RouteConfig(
-      path: RoutePaths.showcasePagination,
-      name: 'showcase-pagination',
-      builder: (context, params) => const PaginationShowcasePage(),
-    ),
-    RouteConfig(
-        path: RoutePaths.profile,
-        name: 'profile',
-        builder: (context, params) => const ProfileScreen(),
-    )
-=======
->>>>>>> 22d10e98
   ];
 
   static final List<RouteConfig> authenticatedRoutes = [
