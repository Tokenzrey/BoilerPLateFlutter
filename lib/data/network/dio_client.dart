--- conflicted
+++ resolved
@@ -1,29 +1,5 @@
 import 'package:dio/dio.dart';
-<<<<<<< HEAD
-import 'package:shared_preferences/shared_preferences.dart';
-
-final Dio dio = new Dio()
-  ..options.baseUrl = Endpoints.baseUrl
-  ..options.connectTimeout = Endpoints.connectionTimeout
-  ..options.receiveTimeout = Endpoints.receiveTimeout
-  ..options.headers = {'Content-Type': 'application/json; charset=utf-8'}
-  ..interceptors.add(LogInterceptor(responseBody: true))
-  ..interceptors.add(InterceptorsWrapper(onRequest: (Options options) async {
-    // getting shared pref instance
-    var prefs = await SharedPreferences.getInstance();
-
-    // getting token
-    var token = prefs.getString(Preferences.auth_token);
-
-    if (token != null) {
-      options.headers.putIfAbsent('Authorization', () => token);
-    } else {
-      print('Auth token is null');
-    }
-  }));
-=======
 import 'package:inject/inject.dart';
->>>>>>> 2d981330
 
 @provide
 class DioClient {
